#!/usr/bin/env python

import os
import matplotlib.pyplot as plt
from mapio.shake import ShakeGrid
from gfail import makemaps
from groundfailure.assessmodels import concatenateModels as concM
from groundfailure.assessmodels import computeHagg
import numpy as np
from impactutils.io.cmd import get_command_output
from shutil import copy
from datetime import datetime
from bs4 import BeautifulSoup
import shutil
import glob
import json

# temporary until mapio is updated
import warnings
<<<<<<< HEAD
warnings.filterwarnings('ignore')
=======
warnings.filterwarnings("ignore", category=DeprecationWarning) 
>>>>>>> 972ed474


def makeWebpage(maplayerlist, configs, web_template, shakemap, outfolder=None,
                includeunc=False, cleanup=True, includeAlert=False,
                shakethreshtype='pga', shakethresh=0.0):
    """
    Create a webpage that summarizes ground failure results (both landslides
        and liquefaction)

    Args:
        maplayerlist (list): list of model output structures to include
        configs (list): list of paths to config files corresponding to each
            of the models in maplayerlist in the same order
        web_template (str): Path to location of pelican template
            (final folder should be "theme")
        shakemap (str): path to shakemap .xml file for the current event
        outfolder (str, optional): path to folder where output should be placed
        includeunc (bool, optional): include uncertainty, NOT IMPLEMENTED
        cleanup (bool, optional): cleanup all unneeded intermediate files that
            pelican creates, default True.
        includeAlert (bool, optional): if True, computes and reports alert level, default
            False
        shakethreshtype (str, optional): Type of ground motion to use for Hagg threshold,
            'pga', 'pgv', or 'mmi'
        shakethresh (float, optional): Ground motion threshold corresponding to 
            gmthreshtype. If None (default), no threshold will be used

    Returns:
        Folder where webpage files are located

     TODO add in logic to deal with when one of the model types is missing
     """
    # get ShakeMap id
    sm_id = maplayerlist[0]['model']['description']['shakemap']
    if outfolder is None:
        outfolder = os.path.join(os.getcwd(), sm_id)
    fullout = os.path.join(outfolder, 'temp')
    finalout = os.path.join(outfolder, 'webpage')
    content = os.path.join(fullout, 'content')
    articles = os.path.join(content, 'articles')
    pages = os.path.join(content, 'pages')
    images = os.path.join(content, 'images')
    theme = web_template
    static = os.path.join(theme, 'static')
    if not os.path.exists(outfolder):
        os.mkdir(outfolder)
    if not os.path.exists(fullout):
        os.mkdir(fullout)
    if not os.path.exists(content):
        os.mkdir(content)
    if not os.path.exists(images):
        os.mkdir(images)
    if not os.path.exists(pages):
        os.mkdir(pages)
    if not os.path.exists(articles):
        os.mkdir(articles)
    if os.path.exists(finalout):
        shutil.rmtree(finalout)

    peliconf = os.path.join(fullout, 'pelicanconf.py')
    copy(os.path.join(os.path.dirname(web_template),
                      'pelicanconf.py'),
         peliconf)
    outjsfileLS = os.path.join(static, 'js', 'mapLS.js')
    with open(outjsfileLS, 'w') as f:
        f.write('\n')
    outjsfileLQ = os.path.join(static, 'js', 'mapLQ.js')
    with open(outjsfileLQ, 'w') as f:
        f.write('\n')

    # Separate the LS and LQ models
    LS = []
    LQ = []
    confLS = []
    confLQ = []
    for conf, maplayer in zip(configs, maplayerlist):
        mdict = maplayer['model']['description']
        if 'landslide' in mdict['parameters']['modeltype'].lower():
            LS.append(maplayer)
            confLS.append(conf)
        elif 'liquefaction' in mdict['parameters']['modeltype'].lower():
            LQ.append(maplayer)
            confLQ.append(conf)
        else:
            raise Exception("model type is undefined, check "
                            "maplayer['model']['parameters']"
                            "['modeltype'] to ensure it is defined")

    if len(LS) > 0:
        HaggLS = []
        maxLS = []
        logLS = []
        limLS = []
        colLS = []
        namesLS = []
        
        for conf, L in zip(confLS, LS):
            HaggLS.append(computeHagg(L['model']['grid'], probthresh=0.0,
                          shakefile=shakemap, shakethreshtype=shakethreshtype,
                          shakethresh=shakethresh))
            maxLS.append(np.nanmax(L['model']['grid'].getData()))
            plotorder, logscale, lims, colormaps, maskthreshes = \
                makemaps.parseConfigLayers(L, conf, keys=['model'])
            logLS.append(logscale[0])
            limLS.append(lims[0])
            colLS.append(colormaps[0])
            namesLS.append(L['model']['description']['name'])

        mapLS, filenameLS = makemaps.interactiveMap(
            concM(LS, astitle='model', includeunc=includeunc),
            colormaps=colLS, lims=limLS, clear_zero=False,
            logscale=logLS, separate=False, outfilename='LS_%s' % sm_id,
            mapid='LS', savefiles=True, outputdir=images,
            sepcolorbar=True, floatcb=False)

    if len(LQ) > 0:
        HaggLQ = []
        maxLQ = []
        logLQ = []
        limLQ = []
        colLQ = []
        namesLQ = []

        for conf, L in zip(confLQ, LQ):
            HaggLQ.append(computeHagg(L['model']['grid'], probthresh=0.0,
                          shakefile=shakemap, shakethreshtype=shakethreshtype,
                          shakethresh=shakethresh))
            maxLQ.append(np.nanmax(L['model']['grid'].getData()))
            plotorder, logscale, lims, colormaps, maskthreshes = \
                makemaps.parseConfigLayers(L, conf, keys=['model'])
            logLQ.append(logscale[0])
            limLQ.append(lims[0])
            colLQ.append(colormaps[0])
            namesLQ.append(L['model']['description']['name'])
        mapLQ, filenameLQ = makemaps.interactiveMap(
            concM(LQ, astitle='model', includeunc=includeunc),
            colormaps=colLQ, lims=limLQ, clear_zero=False,
            logscale=logLQ, separate=False, outfilename='LQ_%s' % sm_id,
            savefiles=True, mapid='LQ', outputdir=images,
            sepcolorbar=True, floatcb=False)

    write_summary(shakemap, pages, images,
                  HaggLS=HaggLS[namesLS.index('Nowicki and others (2014)')],
                  HaggLQ=HaggLQ[namesLQ.index('Zhu and others (2017)')])
    if includeAlert:
        alertLS, alertLQ, statement = get_alert(
                HaggLS=HaggLS[namesLS.index('Nowicki and others (2014)')],
                HaggLQ=HaggLQ[namesLQ.index('Zhu and others (2017)')])
        topfileLQ = make_alert_img(alertLQ, 'liquefaction', images)
        topfileLS = make_alert_img(alertLS, 'landslide', images)
    else:
        topfileLQ = None
        topfileLS = None
        alertLS = None
        alertLQ = None

    write_individual(HaggLQ, maxLQ, namesLQ, articles, 'Liquefaction',
                     interactivehtml=filenameLQ[0], outjsfile=outjsfileLQ,
                     topimage=topfileLQ)
    write_individual(HaggLS, maxLS, namesLS, articles, 'Landslides',
                     interactivehtml=filenameLS[0], outjsfile=outjsfileLS,
                     topimage=topfileLS)

    # Save some alert info to output directory for use later
    alert_dict = {
        'alertLS': alertLS,
        'alertLQ': alertLQ,
        'HaggLS': HaggLS[namesLS.index('Nowicki and others (2014)')],
        'HaggLQ': HaggLQ[namesLQ.index('Zhu and others (2017)')]}
    alert_file = os.path.join(outfolder, 'alert.json')
    with open(alert_file, 'w') as f:
        json.dump(alert_dict, f)

    # run website
    retcode, stdout, stderr = get_command_output(
        ('pelican -s %s -o %s -t %s')
        % (peliconf, os.path.join(fullout, 'output'), theme))
    print(stderr)

    if cleanup:  # delete everything except what is needed to make website
        files = glob.glob(os.path.join(fullout, '*'))
        for filen in files:
            if os.path.basename(filen) not in 'output':
                if os.path.isdir(filen):
                    shutil.rmtree(filen)
                else:
                    os.remove(filen)
            else:
                ofiles = glob.glob(os.path.join(fullout, 'output', '*'))
                for ofilen in ofiles:
                    if os.path.basename(ofilen) not in "index.htmlimagestheme":
                        if os.path.isdir(ofilen):
                            shutil.rmtree(ofilen)
                        else:
                            os.remove(ofilen)
        shutil.copytree(os.path.join(fullout, 'output'), finalout)
        shutil.rmtree(fullout)
        # Get rid of mapLS.js and mapLQ.js files from theme directory
        try:
            os.remove(os.path.join(theme, 'static', 'js', 'mapLQ.js'))
        except Exception as e:
            print(e)
        try:
            os.remove(os.path.join(theme, 'static', 'js', 'mapLS.js'))
        except Exception as e:
            print(e)

    return finalout


def write_individual(Hagg, maxprobs, modelnames, outputdir, modeltype,
                     topimage=None, staticmap=None, interactivehtml=None,
                     outjsfile=None):
    """
    Write markdown file for landslides or liquefaction.

    Args:
        Hagg (float or list): Aggregate hazard.
        maxprobs (float or list): Maximum probability.
        modelnames (str or list): Model name.
        outputdir (str): Path to output directory.
        modeltype (str): 'Landslides' for landslide model, otherwise it is
            a liquefaction model.
        topimage (str, optional): Path to image for top of page.
        staticmap (str, optional): Path to static map.
        interactivehtml (str, optional): Path to interactive map file.
        outjsfile (str, optional): Path for output javascript file.

    """
    if modeltype == 'Landslides':
        id1 = 'LS'
    else:
        id1 = 'LQ'

    # If single model and not in list form, turn into lists
    if type(Hagg) is float:
        Hagg = [Hagg]
        maxprobs = [maxprobs]
        modelnames = [modelnames]

    if outjsfile is None:
        outjsfile = 'map.js'

    with open(os.path.join(outputdir, modeltype + '.md'), 'w') as file1:
        file1.write('title: %s\n' % modeltype.title())
        file1.write('date: %s\n'
                    % datetime.now().strftime('%Y-%m-%d %H:%M:%S'))
        file1.write('<center><h2>%s</h2></center>' % modeltype.title())
        if topimage is not None:
            file1.write('<center><img src="images%s" width="250" '
                        'href="images%s"/></center>\n'
                        % (topimage.split('images')[-1],
                           topimage.split('images')[-1]))
        if interactivehtml is not None:
            # Extract js and move to map.js
            with open(interactivehtml) as f:
                soup = BeautifulSoup(f, 'html.parser')
                soup.prettify(encoding='utf-8')
                scs = soup.find_all('script')
                if scs is not None:
                    for sc in scs:
                        if 'var' in str(sc):
                            temp = str(sc)
                            temp = temp.strip('<script>').strip('</script>')
                            with open(outjsfile, 'a') as f2:
                                f2.write(temp)
            # Embed and link to fullscreen
            fileloc = interactivehtml.split('images')[-1]
            file1.write('<center><a href="images%s">Click here for full '
                        'interactive map</a></center>\n'
                        % fileloc)

            file1.write('<center><div class="folium-map" id="map_%s">'
                        '</div></center>\n' % id1)

            cbname = fileloc.split('.html')[0] + '_colorbar' + '.png'
            file1.write('<center><img src="images%s" width="300" '
                        'href="images%s"/></center>\n'
                        % (cbname, cbname))
        if staticmap is not None:
            file1.write('<center><img src="images%s" width="450" '
                        'href="images%s"/></center>\n'
                        % (staticmap.split('images')[-1],
                           staticmap.split('images')[-1]))

        file1.write('<hr>\n')
        file1.write('<center><h3>%s Summary</h3></center>' % modeltype.title())
        file1.write('<table style="width:100%">')
        file1.write('<tr><th>Model</th><th>Aggregate Hazard</th><th>Max. '
                    'Probability</th></tr>\n')
        for H, m, n in zip(Hagg, maxprobs, modelnames):
            file1.write('<tr><td>%s</td><td>%0.2f km<sup>2</sup>'
                        '</td><td>%0.2f</td></tr>\n'
                        % (n.title(), H, m))
        file1.write('</table>')


def write_summary(shakemap, outputdir, imgoutputdir, HaggLS=None, HaggLQ=None):
    """
    Write markdown file summarizing event

    Args:
        shakemap (str): path to shakemap .xml file for the current event
        outputdir (str): path to folder where output should be placed
        imgoutputdir (str): path to folder where images should be placed
            and linked
        HaggLS (float, optional): Aggregate hazard of preferred landslide model
        HaggLQ (float, optional): Aggregate hazard of preferred liquefaction model

    Returns:
        Markdown file
    """
    edict = ShakeGrid.load(shakemap, adjust='res').getEventDict()
    temp = ShakeGrid.load(shakemap, adjust='res').getShakeDict()
    edict['eventid'] = temp['shakemap_id']
    edict['version'] = temp['shakemap_version']
    alertLS, alertLQ, statement = get_alert(HaggLS, HaggLQ)

    with open(os.path.join(outputdir, 'Summary.md'), 'w') as file1:
        file1.write('title: summary\n')
        file1.write('date: 2017-06-09\n')
        file1.write('modified: 2017-06-09\n')
        file1.write('# Ground Failure\n')

        file1.write('## Magnitude %1.1f - %s\n'
                    % (edict['magnitude'],
                       edict['event_description']))

        file1.write('### %s (UTC) | %1.4f°,  %1.4f° | %1.1f km depth\n'
                    % (edict['event_timestamp'].strftime('%Y-%m-%dT%H:%M:%S'),
                       edict['lat'],
                       edict['lon'], edict['depth']))

        file1.write('Last updated at: %s (UTC)\n\n'
                    % datetime.now().strftime('%Y-%m-%d %H:%M:%S'))
        file1.write('Based on ground motion estimates from '
                    'ShakeMap version %1.1f\n'
                    % edict['version'])

        file1.write('## Summary\n')
        file1.write(statement)
        file1.write('<hr>')


def get_alert(HaggLS, HaggLQ, binLS=[100., 850., 4000.],
              binLQ=[70., 500., 1200.]):
    """
    Get alert levels

    Args:
        HaggLS (float): Aggregate hazard (km2) of preferred landslide model
        HaggLQ (float): Aggregate hazard (km2) of preferred liquefaction model
        binLS (list, optional): 3 element list of bin edges for landslide alert
            between Green and Yellow, Yellow and Orange, and Orange and Red.
        binLQ (list, optional): 3 element list of bin edges for liquefaction
            alert between Green and Yellow, Yellow and Orange, and Orange
            and Red.

    Returns:
        Returns:
            tuple: alertLS, alertLQ, statement, where
                * alertLS is the landslide alert level (str)
                * alertLQ is the liquefaction alert level (str)
                * statement is a sentence describing the ground failure hazard
                    based on the alert levels (str)
    """
    if HaggLS is None:
        alertLS = None
    elif HaggLS < binLS[0]:
        alertLS = 'green'
    elif HaggLS >= binLS[0] and HaggLS < binLS[1]:
        alertLS = 'yellow'
    elif HaggLS >= binLS[1] and HaggLS < binLS[2]:
        alertLS = 'orange'
    elif HaggLS > binLS[2]:
        alertLS = 'red'
    else:
        alertLS = None

    if HaggLQ is None:
        alertLQ = None
    elif HaggLQ < binLQ[0]:
        alertLQ = 'green'
    elif HaggLQ >= binLQ[0] and HaggLQ < binLQ[1]:
        alertLQ = 'yellow'
    elif HaggLQ >= binLQ[1] and HaggLQ < binLQ[2]:
        alertLQ = 'orange'
    elif HaggLQ > binLQ[2]:
        alertLQ = 'red'
    else:
        alertLQ = None

    statement = ('Global ground failure models estimate that this earthquake '
                 'likely triggered %s liquefaction and %s landsliding'
                 % (get_word(alertLQ), get_word(alertLS)))

    return alertLS, alertLQ, statement


def get_word(color):
    """
    Get the alert-based word describing the hazard level.

    Args:
        color (str): Alert level; either 'green', 'yellow', 'orange', or 'red'.

    Returns:
        str: Phrase or word desribing hazard level.
    """
    if color is None:
        word = 'unknown levels of'
    if color in 'green':
        word = 'little to no'
    elif color in 'yellow':
        word = 'localized'
    elif color in 'orange':
        word = 'substantial'
    elif color in 'red':
        word = 'extensive'
    else:
        word = 'unknown levels of'
    return word


def make_alert_img(color, type1, outfolder):
    """
    Construct alert image.

    Args:
        color (str): Alert color.
        type1 (str): Alert type, indicating landslide vs liquefaction.
        outfolder (str): Path for output file.

    Returns:
        str: Output file name.
    """
    fig = plt.figure(figsize=(6, 1.8))
    ax = fig.add_subplot(111)
    ax.add_artist(plt.Circle((0.4, 0.3), 0.15, facecolor=color,
                             edgecolor='black', lw=1))
    ax.text(0.7, 0.25, '%s alert %s' % (type1.title(), color), fontsize=25)
    ax.axis('off')
    ax.set_xlim([0, 2.0])
    ax.set_ylim([0., 0.6])
    plt.subplots_adjust(left=0.02, right=0.98, top=0.98, bottom=0.02)
    outfilename = os.path.join(outfolder, '%s_alert.png' % type1)
    fig.savefig(outfilename, transparent=True)
    plt.close()
    return outfilename<|MERGE_RESOLUTION|>--- conflicted
+++ resolved
@@ -17,11 +17,7 @@
 
 # temporary until mapio is updated
 import warnings
-<<<<<<< HEAD
 warnings.filterwarnings('ignore')
-=======
-warnings.filterwarnings("ignore", category=DeprecationWarning) 
->>>>>>> 972ed474
 
 
 def makeWebpage(maplayerlist, configs, web_template, shakemap, outfolder=None,
@@ -46,7 +42,7 @@
             False
         shakethreshtype (str, optional): Type of ground motion to use for Hagg threshold,
             'pga', 'pgv', or 'mmi'
-        shakethresh (float, optional): Ground motion threshold corresponding to 
+        shakethresh (float, optional): Ground motion threshold corresponding to
             gmthreshtype. If None (default), no threshold will be used
 
     Returns:
@@ -117,7 +113,7 @@
         limLS = []
         colLS = []
         namesLS = []
-        
+
         for conf, L in zip(confLS, LS):
             HaggLS.append(computeHagg(L['model']['grid'], probthresh=0.0,
                           shakefile=shakemap, shakethreshtype=shakethreshtype,
@@ -168,8 +164,8 @@
                   HaggLQ=HaggLQ[namesLQ.index('Zhu and others (2017)')])
     if includeAlert:
         alertLS, alertLQ, statement = get_alert(
-                HaggLS=HaggLS[namesLS.index('Nowicki and others (2014)')],
-                HaggLQ=HaggLQ[namesLQ.index('Zhu and others (2017)')])
+            HaggLS=HaggLS[namesLS.index('Nowicki and others (2014)')],
+            HaggLQ=HaggLQ[namesLQ.index('Zhu and others (2017)')])
         topfileLQ = make_alert_img(alertLQ, 'liquefaction', images)
         topfileLS = make_alert_img(alertLS, 'landslide', images)
     else:
