--- conflicted
+++ resolved
@@ -32,11 +32,7 @@
 
     # Load in variables
     slopethresh = cmodel['thresholds']['slope']  # This is the minimum slope under which a slope is considered flat.
-<<<<<<< HEAD
     elevthresh = cmodel['thresholds']['elev']  # This is the elevation difference that is used to calculate the TPI (elevation in respect to surrounding elevation, how much difference in elevation is considered "flat")
-=======
-    elevthresh = cmodel['thresholds']['elev'] # This is the elevation difference that is used to calculate the TPI (elevation in respect to surrounding elevation, how much difference in elevation is considered "flat")
->>>>>>> 173ec105
     locthresh = cmodel['thresholds']['loc']  # This is the grid padding for the moving DEM average calculation.  Defines the scale as small-neighborhood or large neighborhood which will significantly alter the classification (see Figures on pages 52 and 53)
 
     # Take a moving average over DEM
@@ -291,21 +287,7 @@
     try:
         a = np.prod(layers)
         b = np.prod(1-layers)
-<<<<<<< HEAD
+
         mu_x = np.power(a, 1-gamma) * np.power(1-b, gamma)
     except:
         print('Unable to calculate final product.')
-=======
-        mu_x = np.power(a, 1-gamma) * np.power(1-b, gamma)   
-    except:
-        print('Unable to calculate final product.')
-
-
-
-
-
-
-
-
-
->>>>>>> 173ec105
